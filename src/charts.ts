--- conflicted
+++ resolved
@@ -163,7 +163,6 @@
   return result;
 };
 
-<<<<<<< HEAD
 export const sortSpreadsheet = (spreadsheet: Spreadsheet) => {
   const rows = [] as { label: string; value: number }[];
   if (spreadsheet.labels == null || spreadsheet.values == null) {
@@ -190,13 +189,7 @@
   return spreadsheet;
 };
 
-const bgColors = colors.elementBackground.slice(
-  2,
-  colors.elementBackground.length,
-);
-=======
 const bgColors = getAllColorsSpecificShade(DEFAULT_CHART_COLOR_INDEX);
->>>>>>> 81ebf829
 
 // Put all the common properties here so when the whole chart is selected
 // the properties dialog shows the correct selected values
