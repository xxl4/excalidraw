import { CODES, KEYS } from "../keys";
import {
  isWritableElement,
  getFontString,
  getFontFamilyString,
  isTestEnv,
} from "../utils";
import Scene from "../scene/Scene";
import {
  isArrowElement,
  isBoundToContainer,
  isTextElement,
} from "./typeChecks";
import { CLASSES } from "../constants";
import {
  ExcalidrawElement,
  ExcalidrawLinearElement,
  ExcalidrawTextElementWithContainer,
  ExcalidrawTextElement,
  ExcalidrawTextContainer,
} from "./types";
import { AppState } from "../types";
import { mutateElement } from "./mutateElement";
import {
  getBoundTextElementId,
  getContainerDims,
  getContainerElement,
  getTextElementAngle,
  normalizeText,
  redrawTextBoundingBox,
  getBoundTextMaxHeight,
  getBoundTextMaxWidth,
  computeBoundTextPosition,
} from "./textElement";
import {
  actionDecreaseFontSize,
  actionIncreaseFontSize,
} from "../actions/actionProperties";
import { actionZoomIn, actionZoomOut } from "../actions/actionCanvas";
import App from "../components/App";
import { LinearElementEditor } from "./linearElementEditor";
import { parseClipboard } from "../clipboard";
import {
  getLineHeight,
  getTextWidth,
  measureText,
  wrapText,
  getTextHeight,
} from "./textMeasurements";

const getTransform = (
  width: number,
  height: number,
  angle: number,
  appState: AppState,
  maxWidth: number,
  maxHeight: number,
) => {
  const { zoom } = appState;
  const degree = (180 * angle) / Math.PI;
  let translateX = (width * (zoom.value - 1)) / 2;
  let translateY = (height * (zoom.value - 1)) / 2;
  if (width > maxWidth && zoom.value !== 1) {
    translateX = (maxWidth * (zoom.value - 1)) / 2;
  }
  if (height > maxHeight && zoom.value !== 1) {
    translateY = (maxHeight * (zoom.value - 1)) / 2;
  }
  return `translate(${translateX}px, ${translateY}px) scale(${zoom.value}) rotate(${degree}deg)`;
};

const originalContainerCache: {
  [id: ExcalidrawTextContainer["id"]]:
    | {
        height: ExcalidrawTextContainer["height"];
      }
    | undefined;
} = {};

export const updateOriginalContainerCache = (
  id: ExcalidrawTextContainer["id"],
  height: ExcalidrawTextContainer["height"],
) => {
  const data =
    originalContainerCache[id] || (originalContainerCache[id] = { height });
  data.height = height;
  return data;
};

export const resetOriginalContainerCache = (
  id: ExcalidrawTextContainer["id"],
) => {
  if (originalContainerCache[id]) {
    delete originalContainerCache[id];
  }
};

export const getOriginalContainerHeightFromCache = (
  id: ExcalidrawTextContainer["id"],
) => {
  return originalContainerCache[id]?.height ?? null;
};

export const textWysiwyg = ({
  id,
  onChange,
  onSubmit,
  getViewportCoords,
  element,
  canvas,
  excalidrawContainer,
  app,
}: {
  id: ExcalidrawElement["id"];
  onChange?: (text: string) => void;
  onSubmit: (data: {
    text: string;
    viaKeyboard: boolean;
    originalText: string;
  }) => void;
  getViewportCoords: (x: number, y: number) => [number, number];
  element: ExcalidrawTextElement;
  canvas: HTMLCanvasElement | null;
  excalidrawContainer: HTMLDivElement | null;
  app: App;
}) => {
  const textPropertiesUpdated = (
    updatedTextElement: ExcalidrawTextElement,
    editable: HTMLTextAreaElement,
  ) => {
    if (!editable.style.fontFamily || !editable.style.fontSize) {
      return false;
    }
    const currentFont = editable.style.fontFamily.replace(/"/g, "");
    if (
      getFontFamilyString({ fontFamily: updatedTextElement.fontFamily }) !==
      currentFont
    ) {
      return true;
    }
    if (`${updatedTextElement.fontSize}px` !== editable.style.fontSize) {
      return true;
    }
    return false;
  };

  const updateWysiwygStyle = () => {
    const appState = app.state;
    const updatedTextElement =
      Scene.getScene(element)?.getElement<ExcalidrawTextElement>(id);

    if (!updatedTextElement) {
      return;
    }
    const { textAlign, verticalAlign } = updatedTextElement;
<<<<<<< HEAD
    const lineHeight = getLineHeight(getFontString(updatedTextElement));
=======
>>>>>>> 83383977

    if (updatedTextElement && isTextElement(updatedTextElement)) {
      let coordX = updatedTextElement.x;
      let coordY = updatedTextElement.y;
      const container = getContainerElement(updatedTextElement);
      let maxWidth = updatedTextElement.width;

      let maxHeight = updatedTextElement.height;
      let textElementWidth = updatedTextElement.width;
      // Set to element height by default since that's
      // what is going to be used for unbounded text
      let textElementHeight = updatedTextElement.height;

      if (container && updatedTextElement.containerId) {
        if (isArrowElement(container)) {
          const boundTextCoords =
            LinearElementEditor.getBoundTextElementPosition(
              container,
              updatedTextElement as ExcalidrawTextElementWithContainer,
            );
          coordX = boundTextCoords.x;
          coordY = boundTextCoords.y;
        }
        const propertiesUpdated = textPropertiesUpdated(
          updatedTextElement,
          editable,
        );
        const containerDims = getContainerDims(container);

        textElementHeight = getTextHeight(
          updatedTextElement.text,
          getFontString(updatedTextElement),
        );

        let originalContainerData;
        if (propertiesUpdated) {
          originalContainerData = updateOriginalContainerCache(
            container.id,
            containerDims.height,
          );
        } else {
          originalContainerData = originalContainerCache[container.id];
          if (!originalContainerData) {
            originalContainerData = updateOriginalContainerCache(
              container.id,
              containerDims.height,
            );
          }
        }

        maxWidth = getBoundTextMaxWidth(container);
        maxHeight = getBoundTextMaxHeight(
          container,
          updatedTextElement as ExcalidrawTextElementWithContainer,
        );

        // autogrow container height if text exceeds
        if (!isArrowElement(container) && textElementHeight > maxHeight) {
<<<<<<< HEAD
          const diff = Math.min(textElementHeight - maxHeight, lineHeight);
=======
          const diff = Math.min(
            textElementHeight - maxHeight,
            element.lineHeight,
          );
>>>>>>> 83383977
          mutateElement(container, { height: containerDims.height + diff });
          return;
        } else if (
          // autoshrink container height until original container height
          // is reached when text is removed
          !isArrowElement(container) &&
          containerDims.height > originalContainerData.height &&
          textElementHeight < maxHeight
        ) {
<<<<<<< HEAD
          const diff = Math.min(maxHeight - textElementHeight, lineHeight);
=======
          const diff = Math.min(
            maxHeight - textElementHeight,
            element.lineHeight,
          );
>>>>>>> 83383977
          mutateElement(container, { height: containerDims.height - diff });
        } else {
          const { y } = computeBoundTextPosition(
            container,
            updatedTextElement as ExcalidrawTextElementWithContainer,
          );
          coordY = y;
        }
      }
      const [viewportX, viewportY] = getViewportCoords(coordX, coordY);
      const initialSelectionStart = editable.selectionStart;
      const initialSelectionEnd = editable.selectionEnd;
      const initialLength = editable.value.length;
      editable.value = updatedTextElement.originalText;

      // restore cursor position after value updated so it doesn't
      // go to the end of text when container auto expanded
      if (
        initialSelectionStart === initialSelectionEnd &&
        initialSelectionEnd !== initialLength
      ) {
        // get diff between length and selection end and shift
        // the cursor by "diff" times to position correctly
        const diff = initialLength - initialSelectionEnd;
        editable.selectionStart = editable.value.length - diff;
        editable.selectionEnd = editable.value.length - diff;
      }

      if (!container) {
        maxWidth = (appState.width - 8 - viewportX) / appState.zoom.value;
        textElementWidth = Math.min(textElementWidth, maxWidth);
      } else {
        textElementWidth += 0.5;
      }
      // Make sure text editor height doesn't go beyond viewport
      const editorMaxHeight =
        (appState.height - viewportY) / appState.zoom.value;
      Object.assign(editable.style, {
        font: getFontString(updatedTextElement),
        // must be defined *after* font ¯\_(ツ)_/¯
        lineHeight: element.lineHeight,
        width: `${textElementWidth}px`,
        height: `${textElementHeight}px`,
        left: `${viewportX}px`,
        top: `${viewportY}px`,
        transform: getTransform(
          textElementWidth,
          textElementHeight,
          getTextElementAngle(updatedTextElement),
          appState,
          maxWidth,
          editorMaxHeight,
        ),
        textAlign,
        verticalAlign,
        color: updatedTextElement.strokeColor,
        opacity: updatedTextElement.opacity / 100,
        filter: "var(--theme-filter)",
        maxHeight: `${editorMaxHeight}px`,
      });
      // For some reason updating font attribute doesn't set font family
      // hence updating font family explicitly for test environment
      if (isTestEnv()) {
        editable.style.fontFamily = getFontFamilyString(updatedTextElement);
      }
      mutateElement(updatedTextElement, { x: coordX, y: coordY });
    }
  };

  const editable = document.createElement("textarea");

  editable.dir = "auto";
  editable.tabIndex = 0;
  editable.dataset.type = "wysiwyg";
  // prevent line wrapping on Safari
  editable.wrap = "off";
  editable.classList.add("excalidraw-wysiwyg");

  let whiteSpace = "pre";
  let wordBreak = "normal";

  if (isBoundToContainer(element)) {
    whiteSpace = "pre-wrap";
    wordBreak = "break-word";
  }
  Object.assign(editable.style, {
    position: "absolute",
    display: "inline-block",
    minHeight: "1em",
    backfaceVisibility: "hidden",
    margin: 0,
    padding: 0,
    border: 0,
    outline: 0,
    resize: "none",
    background: "transparent",
    overflow: "hidden",
    // must be specified because in dark mode canvas creates a stacking context
    zIndex: "var(--zIndex-wysiwyg)",
    wordBreak,
    // prevent line wrapping (`whitespace: nowrap` doesn't work on FF)
    whiteSpace,
    overflowWrap: "break-word",
    boxSizing: "content-box",
  });
  updateWysiwygStyle();

  if (onChange) {
    editable.onpaste = async (event) => {
      const clipboardData = await parseClipboard(event, true);
      if (!clipboardData.text) {
        return;
      }
      const data = normalizeText(clipboardData.text);
      if (!data) {
        return;
      }
      const container = getContainerElement(element);

      const font = getFontString({
        fontSize: app.state.currentItemFontSize,
        fontFamily: app.state.currentItemFontFamily,
      });
      if (container) {
        const wrappedText = wrapText(
          `${editable.value}${data}`,
          font,
          getBoundTextMaxWidth(container),
        );
        const width = getTextWidth(wrappedText, font);
        editable.style.width = `${width}px`;
      }
    };

    editable.oninput = () => {
      const updatedTextElement = Scene.getScene(element)?.getElement(
        id,
      ) as ExcalidrawTextElement;
      const font = getFontString(updatedTextElement);
      if (isBoundToContainer(element)) {
        const container = getContainerElement(element);
        const wrappedText = wrapText(
          normalizeText(editable.value),
          font,
          getBoundTextMaxWidth(container!),
        );
        const { width, height } = measureText(
          wrappedText,
          font,
          updatedTextElement.lineHeight,
        );
        editable.style.width = `${width}px`;
        editable.style.height = `${height}px`;
      }
      onChange(normalizeText(editable.value));
    };
  }

  editable.onkeydown = (event) => {
    if (!event.shiftKey && actionZoomIn.keyTest(event)) {
      event.preventDefault();
      app.actionManager.executeAction(actionZoomIn);
      updateWysiwygStyle();
    } else if (!event.shiftKey && actionZoomOut.keyTest(event)) {
      event.preventDefault();
      app.actionManager.executeAction(actionZoomOut);
      updateWysiwygStyle();
    } else if (actionDecreaseFontSize.keyTest(event)) {
      app.actionManager.executeAction(actionDecreaseFontSize);
    } else if (actionIncreaseFontSize.keyTest(event)) {
      app.actionManager.executeAction(actionIncreaseFontSize);
    } else if (event.key === KEYS.ESCAPE) {
      event.preventDefault();
      submittedViaKeyboard = true;
      handleSubmit();
    } else if (event.key === KEYS.ENTER && event[KEYS.CTRL_OR_CMD]) {
      event.preventDefault();
      if (event.isComposing || event.keyCode === 229) {
        return;
      }
      submittedViaKeyboard = true;
      handleSubmit();
    } else if (
      event.key === KEYS.TAB ||
      (event[KEYS.CTRL_OR_CMD] &&
        (event.code === CODES.BRACKET_LEFT ||
          event.code === CODES.BRACKET_RIGHT))
    ) {
      event.preventDefault();
      if (event.isComposing) {
        return;
      } else if (event.shiftKey || event.code === CODES.BRACKET_LEFT) {
        outdent();
      } else {
        indent();
      }
      // We must send an input event to resize the element
      editable.dispatchEvent(new Event("input"));
    }
  };

  const TAB_SIZE = 4;
  const TAB = " ".repeat(TAB_SIZE);
  const RE_LEADING_TAB = new RegExp(`^ {1,${TAB_SIZE}}`);
  const indent = () => {
    const { selectionStart, selectionEnd } = editable;
    const linesStartIndices = getSelectedLinesStartIndices();

    let value = editable.value;
    linesStartIndices.forEach((startIndex: number) => {
      const startValue = value.slice(0, startIndex);
      const endValue = value.slice(startIndex);

      value = `${startValue}${TAB}${endValue}`;
    });

    editable.value = value;

    editable.selectionStart = selectionStart + TAB_SIZE;
    editable.selectionEnd = selectionEnd + TAB_SIZE * linesStartIndices.length;
  };

  const outdent = () => {
    const { selectionStart, selectionEnd } = editable;
    const linesStartIndices = getSelectedLinesStartIndices();
    const removedTabs: number[] = [];

    let value = editable.value;
    linesStartIndices.forEach((startIndex) => {
      const tabMatch = value
        .slice(startIndex, startIndex + TAB_SIZE)
        .match(RE_LEADING_TAB);

      if (tabMatch) {
        const startValue = value.slice(0, startIndex);
        const endValue = value.slice(startIndex + tabMatch[0].length);

        // Delete a tab from the line
        value = `${startValue}${endValue}`;
        removedTabs.push(startIndex);
      }
    });

    editable.value = value;

    if (removedTabs.length) {
      if (selectionStart > removedTabs[removedTabs.length - 1]) {
        editable.selectionStart = Math.max(
          selectionStart - TAB_SIZE,
          removedTabs[removedTabs.length - 1],
        );
      } else {
        // If the cursor is before the first tab removed, ex:
        // Line| #1
        //     Line #2
        // Lin|e #3
        // we should reset the selectionStart to his initial value.
        editable.selectionStart = selectionStart;
      }
      editable.selectionEnd = Math.max(
        editable.selectionStart,
        selectionEnd - TAB_SIZE * removedTabs.length,
      );
    }
  };

  /**
   * @returns indices of start positions of selected lines, in reverse order
   */
  const getSelectedLinesStartIndices = () => {
    let { selectionStart, selectionEnd, value } = editable;

    // chars before selectionStart on the same line
    const startOffset = value.slice(0, selectionStart).match(/[^\n]*$/)![0]
      .length;
    // put caret at the start of the line
    selectionStart = selectionStart - startOffset;

    const selected = value.slice(selectionStart, selectionEnd);

    return selected
      .split("\n")
      .reduce(
        (startIndices, line, idx, lines) =>
          startIndices.concat(
            idx
              ? // curr line index is prev line's start + prev line's length + \n
                startIndices[idx - 1] + lines[idx - 1].length + 1
              : // first selected line
                selectionStart,
          ),
        [] as number[],
      )
      .reverse();
  };

  const stopEvent = (event: Event) => {
    event.preventDefault();
    event.stopPropagation();
  };

  // using a state variable instead of passing it to the handleSubmit callback
  // so that we don't need to create separate a callback for event handlers
  let submittedViaKeyboard = false;
  const handleSubmit = () => {
    // cleanup must be run before onSubmit otherwise when app blurs the wysiwyg
    // it'd get stuck in an infinite loop of blur→onSubmit after we re-focus the
    // wysiwyg on update
    cleanup();
    const updateElement = Scene.getScene(element)?.getElement(
      element.id,
    ) as ExcalidrawTextElement;
    if (!updateElement) {
      return;
    }
    let text = editable.value;
    const container = getContainerElement(updateElement);

    if (container) {
      text = updateElement.text;
      if (editable.value.trim()) {
        const boundTextElementId = getBoundTextElementId(container);
        if (!boundTextElementId || boundTextElementId !== element.id) {
          mutateElement(container, {
            boundElements: (container.boundElements || []).concat({
              type: "text",
              id: element.id,
            }),
          });
        }
      } else {
        mutateElement(container, {
          boundElements: container.boundElements?.filter(
            (ele) =>
              !isTextElement(
                ele as ExcalidrawTextElement | ExcalidrawLinearElement,
              ),
          ),
        });
      }
      redrawTextBoundingBox(updateElement, container);
    }

    onSubmit({
      text,
      viaKeyboard: submittedViaKeyboard,
      originalText: editable.value,
    });
  };

  const cleanup = () => {
    if (isDestroyed) {
      return;
    }
    isDestroyed = true;
    // remove events to ensure they don't late-fire
    editable.onblur = null;
    editable.oninput = null;
    editable.onkeydown = null;

    if (observer) {
      observer.disconnect();
    }

    window.removeEventListener("resize", updateWysiwygStyle);
    window.removeEventListener("wheel", stopEvent, true);
    window.removeEventListener("pointerdown", onPointerDown);
    window.removeEventListener("pointerup", bindBlurEvent);
    window.removeEventListener("blur", handleSubmit);

    unbindUpdate();

    editable.remove();
  };

  const bindBlurEvent = (event?: MouseEvent) => {
    window.removeEventListener("pointerup", bindBlurEvent);
    // Deferred so that the pointerdown that initiates the wysiwyg doesn't
    // trigger the blur on ensuing pointerup.
    // Also to handle cases such as picking a color which would trigger a blur
    // in that same tick.
    const target = event?.target;

    const isTargetColorPicker =
      target instanceof HTMLInputElement &&
      target.closest(".color-picker-input") &&
      isWritableElement(target);

    setTimeout(() => {
      editable.onblur = handleSubmit;
      if (target && isTargetColorPicker) {
        target.onblur = () => {
          editable.focus();
        };
      }
      // case: clicking on the same property → no change → no update → no focus
      if (!isTargetColorPicker) {
        editable.focus();
      }
    });
  };

  // prevent blur when changing properties from the menu
  const onPointerDown = (event: MouseEvent) => {
    const isTargetColorPicker =
      event.target instanceof HTMLInputElement &&
      event.target.closest(".color-picker-input") &&
      isWritableElement(event.target);
    if (
      ((event.target instanceof HTMLElement ||
        event.target instanceof SVGElement) &&
        event.target.closest(`.${CLASSES.SHAPE_ACTIONS_MENU}`) &&
        !isWritableElement(event.target)) ||
      isTargetColorPicker
    ) {
      editable.onblur = null;
      window.addEventListener("pointerup", bindBlurEvent);
      // handle edge-case where pointerup doesn't fire e.g. due to user
      // alt-tabbing away
      window.addEventListener("blur", handleSubmit);
    }
  };

  // handle updates of textElement properties of editing element
  const unbindUpdate = Scene.getScene(element)!.addCallback(() => {
    updateWysiwygStyle();
    const isColorPickerActive = !!document.activeElement?.closest(
      ".color-picker-input",
    );
    if (!isColorPickerActive) {
      editable.focus();
    }
  });

  // ---------------------------------------------------------------------------

  let isDestroyed = false;

  // select on init (focusing is done separately inside the bindBlurEvent()
  // because we need it to happen *after* the blur event from `pointerdown`)
  editable.select();
  bindBlurEvent();

  // reposition wysiwyg in case of canvas is resized. Using ResizeObserver
  // is preferred so we catch changes from host, where window may not resize.
  let observer: ResizeObserver | null = null;
  if (canvas && "ResizeObserver" in window) {
    observer = new window.ResizeObserver(() => {
      updateWysiwygStyle();
    });
    observer.observe(canvas);
  } else {
    window.addEventListener("resize", updateWysiwygStyle);
  }

  window.addEventListener("pointerdown", onPointerDown);
  window.addEventListener("wheel", stopEvent, {
    passive: false,
    capture: true,
  });
  excalidrawContainer
    ?.querySelector(".excalidraw-textEditorContainer")!
    .appendChild(editable);
};<|MERGE_RESOLUTION|>--- conflicted
+++ resolved
@@ -41,7 +41,6 @@
 import { LinearElementEditor } from "./linearElementEditor";
 import { parseClipboard } from "../clipboard";
 import {
-  getLineHeight,
   getTextWidth,
   measureText,
   wrapText,
@@ -153,10 +152,6 @@
       return;
     }
     const { textAlign, verticalAlign } = updatedTextElement;
-<<<<<<< HEAD
-    const lineHeight = getLineHeight(getFontString(updatedTextElement));
-=======
->>>>>>> 83383977
 
     if (updatedTextElement && isTextElement(updatedTextElement)) {
       let coordX = updatedTextElement.x;
@@ -188,7 +183,8 @@
 
         textElementHeight = getTextHeight(
           updatedTextElement.text,
-          getFontString(updatedTextElement),
+          updatedTextElement.fontSize,
+          updatedTextElement.lineHeight,
         );
 
         let originalContainerData;
@@ -215,14 +211,10 @@
 
         // autogrow container height if text exceeds
         if (!isArrowElement(container) && textElementHeight > maxHeight) {
-<<<<<<< HEAD
-          const diff = Math.min(textElementHeight - maxHeight, lineHeight);
-=======
           const diff = Math.min(
             textElementHeight - maxHeight,
             element.lineHeight,
           );
->>>>>>> 83383977
           mutateElement(container, { height: containerDims.height + diff });
           return;
         } else if (
@@ -232,14 +224,10 @@
           containerDims.height > originalContainerData.height &&
           textElementHeight < maxHeight
         ) {
-<<<<<<< HEAD
-          const diff = Math.min(maxHeight - textElementHeight, lineHeight);
-=======
           const diff = Math.min(
             maxHeight - textElementHeight,
             element.lineHeight,
           );
->>>>>>> 83383977
           mutateElement(container, { height: containerDims.height - diff });
         } else {
           const { y } = computeBoundTextPosition(
